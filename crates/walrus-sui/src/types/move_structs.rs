--- conflicted
+++ resolved
@@ -107,33 +107,19 @@
     const CONTRACT_STRUCT: StructTag<'static> = contracts::blob::Blob;
 }
 
-<<<<<<< HEAD
-/// The metadata struct for Blob objects.
-#[derive(Debug, PartialEq, Eq, Clone, Serialize, Deserialize)]
-pub struct Metadata {
-=======
 /// The attribute struct for Blob objects.
 #[derive(Debug, PartialEq, Eq, Clone, Serialize, Deserialize)]
 pub struct BlobAttribute {
->>>>>>> a8e5dbf0
     /// The metadata key-value pairs.
     pub metadata: VecMap<String, String>,
 }
 
-<<<<<<< HEAD
-impl Metadata {
-    /// Create a new metadata object with no key-value pairs.
-    pub fn new() -> Self {
-=======
 impl Default for BlobAttribute {
     fn default() -> Self {
->>>>>>> a8e5dbf0
         Self {
             metadata: VecMap { contents: vec![] },
         }
     }
-<<<<<<< HEAD
-=======
 }
 
 impl BlobAttribute {
@@ -156,7 +142,6 @@
             metadata: VecMap { contents },
         }
     }
->>>>>>> a8e5dbf0
 
     /// Insert a key-value pair into the metadata.
     pub fn insert(&mut self, key: String, value: String) {
@@ -167,20 +152,6 @@
         }
     }
 
-<<<<<<< HEAD
-    /// Get a cloned copy of the value associated with a key. Returns `None` if
-    /// the key doesn't exist. Accepts any type that implements `AsRef<str>`.
-    pub fn get<Q: AsRef<str>>(&self, key: &Q) -> Option<String> {
-        self.metadata
-            .contents
-            .iter()
-            .find(|entry| entry.key == key.as_ref())
-            .map(|entry| entry.value.clone())
-    }
-
-    /// Returns an iterator over the key-value pairs in the metadata.
-    pub fn iter(&self) -> MetadataIter<'_> {
-=======
     /// Get a value from the metadata.
     pub fn get<T: AsRef<str>>(&self, key: T) -> Option<&str> {
         self.metadata
@@ -192,19 +163,10 @@
 
     /// Returns an iterator over the key-value pairs in the metadata.
     pub fn iter(&self) -> MetadataIter {
->>>>>>> a8e5dbf0
         MetadataIter {
             inner: self.metadata.contents.iter(),
         }
     }
-<<<<<<< HEAD
-}
-
-/// Iterator struct for Metadata key-value pairs
-#[derive(Debug)]
-pub struct MetadataIter<'a> {
-    /// The inner iterator.
-=======
 
     /// Returns the number of key-value pairs in the attribute.
     pub fn len(&self) -> usize {
@@ -220,43 +182,10 @@
 /// Iterator for BlobAttribute key-value pairs.
 #[derive(Debug)]
 pub struct MetadataIter<'a> {
->>>>>>> a8e5dbf0
     inner: std::slice::Iter<'a, Entry<String, String>>,
 }
 
 impl<'a> Iterator for MetadataIter<'a> {
-<<<<<<< HEAD
-    type Item = (&'a str, &'a str);
-
-    fn next(&mut self) -> Option<Self::Item> {
-        self.inner
-            .next()
-            .map(|entry| (entry.key.as_str(), entry.value.as_str()))
-    }
-
-    fn size_hint(&self) -> (usize, Option<usize>) {
-        self.inner.size_hint()
-    }
-}
-
-impl AssociatedContractStruct for Metadata {
-    const CONTRACT_STRUCT: StructTag<'static> = contracts::metadata::Metadata;
-}
-
-impl Default for Metadata {
-    fn default() -> Self {
-        Self::new()
-    }
-}
-
-/// A blob with its metadata.
-#[derive(Debug, PartialEq, Eq, Clone, Serialize, Deserialize)]
-pub struct BlobWithMetadata {
-    /// The blob.
-    pub blob: Blob,
-    /// The metadata associated with the blob.
-    pub metadata: Option<Metadata>,
-=======
     type Item = (&'a String, &'a String);
 
     fn next(&mut self) -> Option<Self::Item> {
@@ -284,7 +213,6 @@
     pub blob: Blob,
     /// The attribute associated with the blob.
     pub attribute: Option<BlobAttribute>,
->>>>>>> a8e5dbf0
 }
 
 /// Event blob attestation.
